<?xml version="1.0" encoding="UTF-8"?>
<!DOCTYPE product-profile
        SYSTEM "https://helpserver.labs.jb.gg/help/product-profile.dtd">
<product-profile id="ktor"
                 name="Ktor"
                 status="release"
                 start-page="Welcome.md">

    <toc-element id="Welcome.md"
                 accepts-web-file-names-ref="kotlin_docs">
        <toc-element toc-title="Creating a New Ktor Project">
            <toc-element id="intellij-idea.md"/>
            <toc-element id="generator.md"/>
        </toc-element>
        <toc-element toc-title="Adding Ktor to an Existing Project">
            <toc-element id="Gradle.md"
                         accepts-web-file-names="artifacts.html"/>
            <toc-element id="Maven.md"/>
        </toc-element>
    </toc-element>


    <toc-element toc-title="Tutorials">
        <toc-element id="getting_started_ktor.md"
                     accepts-web-file-names-ref="tutorials"/>
<!--        <toc-element id="guides_oauth.md"/>
        <toc-element id="ssl.md"/>-->
    </toc-element>



    <toc-element toc-title="Server">
        <toc-element toc-title="Developing Applications">
            <toc-element id="A_Ktor_Application.xml"
                         show-structure-depth="2"
                         accepts-web-file-names="intro.html,servers-application.html,how-ktor-works.html,lifecycle.html"/>
<!--            <toc-element id="How_Ktor_works.md"
                         accepts-web-file-names="lifecycle.html"/>-->
            <toc-element id="create_server.xml" show-structure-depth="2"/>
            <toc-element id="Engines.md"
                         show-structure-depth="2">
                <toc-element id="advanced_http2.md"/>
            </toc-element>
            <toc-element id="Configurations.xml"
                         accepts-web-file-names="configuration.html">
<<<<<<< HEAD
<!--                <toc-element id="environments.md"/>-->
=======
                <toc-element id="development_mode.xml"
                             show-structure-depth="2"/>
                <toc-element id="environments.md"/>
            </toc-element>
            <toc-element toc-title="Application Structure">
                <toc-element id="Modules.md"/>
                <toc-element id="Routing_in_Ktor.md"
                             show-structure-depth="2"
                             accepts-web-file-names="routing.html"/>
                <toc-element id="Structuring_Applications.md"
                             accepts-web-file-names="structure.html"/>
>>>>>>> 6923e97e
            </toc-element>
            <toc-element id="Modules.md"/>
            <toc-element id="Features.md"
                         accepts-web-file-names="zfeatures.html"/>
            <toc-element id="Routing_in_Ktor.md"
                         show-structure-depth="2"
                         accepts-web-file-names="routing.html"/>
            <toc-element id="Structuring_Applications.md"
                         accepts-web-file-names="structure.html"/>
            <toc-element id="calls.md">
                <toc-element id="requests.md"/>
                <toc-element id="responses.md"/>
            </toc-element>
            <toc-element id="Serving_Static_Content.md"
                         show-structure-depth="2"
                         accepts-web-file-names="static-content.html"/>
            <toc-element toc-title="Error Handling">
                <toc-element id="status_pages.md"/>
            </toc-element>
            <toc-element toc-title="Submitting information">
<!--                <toc-element id="request_parameters.md"/>
                <toc-element id="route_parameters.md"/>
                <toc-element id="body_contents.md"/>-->
                <toc-element toc-title="Request Parameters"/>
                <toc-element toc-title="Route Parameters"/>
                <toc-element toc-title="Body Contents"/>
                <toc-element id="multipart_support.md"
                             accepts-web-file-names="uploads.html"/>
            </toc-element>
            <toc-element toc-title="Authentication and Authorization"
                         id="authentication.md"
                         accepts-web-file-names="features-authentication.html">
                <toc-element id="basic.md" show-structure-depth="2"/>
                <toc-element id="digest.md"/>
                <toc-element id="jwt.md"/>
                <toc-element id="ldap.md"/>
                <toc-element id="oauth.md"
                             accepts-web-file-names="authentication-oauth.html"/>
            </toc-element>
            <toc-element toc-title="Features">
                <toc-element id="logging.md"
                             show-structure-depth="2"
                             accepts-web-file-names="servers-logging.html,call-logging.html"/>
                <toc-element id="call-id.md"/>
                <toc-element id="serialization.md"
                             show-structure-depth="2"
                             accepts-web-file-names="content-negotiation.html">
                    <toc-element id="gson.md"
                                 accepts-web-file-names="content-negotiation-gson.html"/>
                    <toc-element id="jackson.md"
                                 accepts-web-file-names="content-negotiation-jackson.html"/>
                    <toc-element id="kotlin_serialization.md"
                                 show-structure-depth="2"
                                 accepts-web-file-names="serialization-converter.html"/>
                </toc-element>
                <toc-element id="data-conversion.md"/>
<!--                <toc-element id="working_with_cookies.md"/>-->
                <toc-element toc-title="Working with Cookies"/>
                <toc-element id="Working_with_views.md"
                             accepts-web-file-names="templates.html">
                    <toc-element id="html_dsl.md"/>
                    <toc-element id="css_dsl.md"/>
                    <toc-element id="freemarker.md"/>
                    <toc-element id="velocity.md"/>
                    <toc-element id="mustache.md"/>
                    <toc-element id="thymeleaf.md"/>
                </toc-element>
                <toc-element id="autoheadresponse.md"/>
                <toc-element id="default_headers.md"/>
                <toc-element id="compression.md"
                             show-structure-depth="2"/>
<!--                <toc-element id="custom_headers.md"/>-->
                <toc-element toc-title="Custom Headers"/>
                <toc-element id="caching.md"
                             accepts-web-file-names="caching-headers.html"/>
                <toc-element id="conditional_headers.md"/>
                <toc-element id="cors.md"/>
                <toc-element id="double-receive.md"/>
                <toc-element id="forward-headers.md"/>
                <toc-element id="hsts.md"/>
                <toc-element id="https-redirect.md"/>
                <toc-element id="features_locations.md"/>
<!--                <toc-element id="redirects.md"/>-->
                <toc-element id="partial-content.md"/>
                <toc-element id="sessions.md" show-structure-depth="2">
                    <toc-element id="cookie_header.md" show-structure-depth="2"/>
                    <toc-element id="client_server.md" show-structure-depth="2"/>
                    <toc-element id="serializers.md"/>
                    <toc-element id="storages.md"/>
                    <toc-element id="transformers.md"/>
                </toc-element>
                <toc-element id="shutdown-url.md"/>
                <toc-element id="webjars.md"/>
            </toc-element>
        </toc-element>
        <toc-element toc-title="Running and Debugging">
            <toc-element id="running.md"
                         accepts-web-file-names="engine.html"/>
<!--            <toc-element id="Auto_reload.md" accepts-web-file-names="autoreload.html"/>-->
            <toc-element id="Auto_reload.xml" accepts-web-file-names="autoreload.html"/>
<!--            <toc-element id="Debugging_routes.md"/>-->
            <toc-element toc-title="Debugging Routes"/>

        </toc-element>
        <toc-element id="Testing.md"
                     accepts-web-file-names="servers-testing.html"/>
        <toc-element toc-title="Deployments"
                     id="deploy.md">
            <toc-element toc-title="Packing">
                <toc-element id="fatjar.md"
                             accepts-web-file-names="packing.html"/>
                <toc-element id="war.md" toc-title="WAR"/>
            </toc-element>
            <toc-element id="containers.md">
                <toc-element id="docker.md"/>
            </toc-element>
<!--            <toc-element id="hosting.md"/>-->
            <toc-element toc-title="Hosting">
                <toc-element id="google-app-engine.md"/>
                <toc-element id="heroku.md"/>
            </toc-element>
<!--            <toc-element id="SSL_and_certificates.md"/>-->
            <toc-element toc-title="SSL and Certificates">
                <toc-element id="certificates.md"/>
                <toc-element id="self-signed-certificate.md"/>
                <toc-element id="ssl.md"/>
            </toc-element>
<!--            <toc-element id="Metrics_and_Performance_Monitoring.md"/>-->
            <toc-element toc-title="Metrics and Performance Monitoring">
                <toc-element id="micrometer_metrics.md"
                             show-structure-depth="2"
                             accepts-web-file-names="metrics-micrometer.html"/>
                <toc-element id="dropwizard_metrics.md"
                             accepts-web-file-names="features-metrics.html"/>
            </toc-element>
            <toc-element id="proguard.md"
                         accepts-web-file-names="deploy-proguard.html"/>
        </toc-element>
        <toc-element toc-title="Recipes"/>
    </toc-element>


    <toc-element id="clients_index.md"
                 accepts-web-file-names="quick-start.html">
        <toc-element toc-title="Quick start">
            <toc-element id="client.md"/>
            <toc-element id="request.md"/>
            <toc-element id="response.md"/>
            <toc-element id="streaming.md"/>
        </toc-element>
        <toc-element id="http-client_engines.md"/>
        <toc-element id="http-client_multiplatform.md"/>
        <toc-element id="http-client_testing.md"/>
        <toc-element id="examples.md"/>
        <toc-element id="http-client_features.md">
            <toc-element id="features_auth.md" accepts-web-file-names="auth.html"/>
            <toc-element id="default-request.md"/>
            <toc-element id="http-cookies.md"/>
            <toc-element id="http-plain-text.md"/>
            <toc-element id="http-redirect.md"/>
            <toc-element id="json-feature.md"
                         show-structure-depth="2"/>
            <toc-element id="features_logging.md"/>
            <toc-element id="proxy.md"/>
            <toc-element id="response-validation.md"/>
<!--            <toc-element id="client_retry.md"/>-->
            <toc-element id="timeout.md"/>
            <toc-element id="user-agent.md"/>
            <toc-element id="http-client_features_websockets.md"/>
        </toc-element>
    </toc-element>


    <toc-element toc-title="WebSockets">
        <toc-element id="websocket.md"
                     accepts-web-file-names="servers-features-websockets.html"/>
        <toc-element id="websocket_client.md"/>
        <toc-element toc-title="WebSocket extensions">
            <toc-element id = "websocket_deflate_extension.md"/>
            <toc-element id = "websocket_extensions_api.md"/>
        </toc-element>
    </toc-element>


    <toc-element id="servers_raw-sockets.md"/>


    <toc-element toc-title="Extending Ktor">
        <toc-element id="Pipelines.md">
            <toc-element id="attributes.md"/>
        </toc-element>
        <toc-element toc-title="Routing under the covers">
            <toc-element id="resolution_algorithms.md"/>
            <toc-element id="tracing_routes.md"/>
            <toc-element id="intercepting_routes.md"
                         accepts-web-file-names="route.html"/>
        </toc-element>
        <toc-element id="Creating_custom_features.md"
                     accepts-web-file-names="advanced-index.html,advanced-features.html"/>
        <toc-element id="custom_engines.md"/>
        <toc-element id="advanced_authentication.md"/>
        <toc-element id="events.md"/>
        <toc-element id="utilities.md"/>
    </toc-element>


    <toc-element toc-title="Contributing to Ktor">
        <toc-element id="bug_report.md"/>
        <toc-element id="code-style.md"/>
        <toc-element id="build-from-source.md"/>
    </toc-element>


    <toc-element href="https://api.ktor.io"
                 toc-title="API Docs"/>

    <toc-element id="FAQ.md"
                 accepts-web-file-names="zfaq.html"/>
    <toc-element id="samples.md"
                 accepts-web-file-names-ref="samples"/>
</product-profile><|MERGE_RESOLUTION|>--- conflicted
+++ resolved
@@ -43,21 +43,9 @@
             </toc-element>
             <toc-element id="Configurations.xml"
                          accepts-web-file-names="configuration.html">
-<<<<<<< HEAD
 <!--                <toc-element id="environments.md"/>-->
-=======
                 <toc-element id="development_mode.xml"
                              show-structure-depth="2"/>
-                <toc-element id="environments.md"/>
-            </toc-element>
-            <toc-element toc-title="Application Structure">
-                <toc-element id="Modules.md"/>
-                <toc-element id="Routing_in_Ktor.md"
-                             show-structure-depth="2"
-                             accepts-web-file-names="routing.html"/>
-                <toc-element id="Structuring_Applications.md"
-                             accepts-web-file-names="structure.html"/>
->>>>>>> 6923e97e
             </toc-element>
             <toc-element id="Modules.md"/>
             <toc-element id="Features.md"
